/* This Source Code Form is subject to the terms of the Mozilla Public
 * License, v. 2.0. If a copy of the MPL was not distributed with this
 * file, You can obtain one at http://mozilla.org/MPL/2.0/. */

// The task that handles all rendering/painting.

use azure::azure_hl::{B8G8R8A8, Color, DrawTarget, StolenGLResources};
use azure::AzFloat;
use geom::matrix2d::Matrix2D;
use geom::rect::Rect;
use geom::size::Size2D;
use layers::platform::surface::{NativePaintingGraphicsContext, NativeSurface};
use layers::platform::surface::{NativeSurfaceMethods};
use layers;
use servo_msg::compositor_msg::{Epoch, IdleRenderState, LayerBuffer, LayerBufferSet};
use servo_msg::compositor_msg::{RenderListener, RenderingRenderState};
use servo_msg::constellation_msg::{ConstellationChan, PipelineId, RendererReadyMsg};
use servo_msg::constellation_msg::{Failure, FailureMsg};
use servo_msg::platform::surface::NativeSurfaceAzureMethods;
use servo_util::opts::Opts;
use servo_util::time::{ProfilerChan, profile};
use servo_util::time;
use servo_util::task::send_on_failure;

use std::comm::{Chan, Port};
use std::task;
use sync::Arc;

use buffer_map::BufferMap;
use display_list::DisplayListCollection;
use font_context::{FontContext, FontContextInfo};
use render_context::RenderContext;

pub struct RenderLayer<T> {
    display_list_collection: Arc<DisplayListCollection<T>>,
    size: Size2D<uint>,
    color: Color
}

pub enum Msg<T> {
    RenderMsg(RenderLayer<T>),
    ReRenderMsg(~[BufferRequest], f32, Epoch),
    UnusedBufferMsg(~[~LayerBuffer]),
    PaintPermissionGranted,
    PaintPermissionRevoked,
    ExitMsg(Option<Chan<()>>),
}

/// A request from the compositor to the renderer for tiles that need to be (re)displayed.
#[deriving(Clone)]
pub struct BufferRequest {
    // The rect in pixels that will be drawn to the screen
    screen_rect: Rect<uint>,
    
    // The rect in page coordinates that this tile represents
    page_rect: Rect<f32>,
}

pub fn BufferRequest(screen_rect: Rect<uint>, page_rect: Rect<f32>) -> BufferRequest {
    BufferRequest {
        screen_rect: screen_rect,
        page_rect: page_rect,
    }
}

// FIXME(rust#9155): this should be a newtype struct, but
// generic newtypes ICE when compiled cross-crate
pub struct RenderChan<T> {
    chan: Chan<Msg<T>>,
}

impl<T: Send> Clone for RenderChan<T> {
    fn clone(&self) -> RenderChan<T> {
        RenderChan {
            chan: self.chan.clone(),
        }
    }
}

impl<T: Send> RenderChan<T> {
    pub fn new() -> (Port<Msg<T>>, RenderChan<T>) {
        let (port, chan) = Chan::new();
        let render_chan = RenderChan {
            chan: chan,
        };
        (port, render_chan)
    }

    pub fn send(&self, msg: Msg<T>) {
        assert!(self.try_send(msg), "RenderChan.send: render port closed")
    }

    pub fn try_send(&self, msg: Msg<T>) -> bool {
        self.chan.try_send(msg)
    }
}

/// If we're using GPU rendering, this provides the metadata needed to create a GL context that
/// is compatible with that of the main thread.
enum GraphicsContext {
    CpuGraphicsContext,
    GpuGraphicsContext,
}

pub struct RenderTask<C,T> {
    id: PipelineId,
    port: Port<Msg<T>>,
    compositor: C,
    constellation_chan: ConstellationChan,
    font_ctx: ~FontContext,
    opts: Opts,

    /// A channel to the profiler.
    profiler_chan: ProfilerChan,

    /// The graphics context to use.
    graphics_context: GraphicsContext,

    /// The native graphics context.
    native_graphics_context: Option<NativePaintingGraphicsContext>,

    /// The layer to be rendered
    render_layer: Option<RenderLayer<T>>,

    /// Permission to send paint messages to the compositor
    paint_permission: bool,

    /// A counter for epoch messages
    epoch: Epoch,

    /// A data structure to store unused LayerBuffers
    buffer_map: BufferMap<~LayerBuffer>,
}

// If we implement this as a function, we get borrowck errors from borrowing
// the whole RenderTask struct.
macro_rules! native_graphics_context(
    ($task:expr) => (
        $task.native_graphics_context.as_ref().expect("Need a graphics context to do rendering")
    )
)

impl<C: RenderListener + Send,T:Send+Freeze> RenderTask<C,T> {
    pub fn create(id: PipelineId,
                  port: Port<Msg<T>>,
                  compositor: C,
                  constellation_chan: ConstellationChan,
                  failure_msg: Failure,
                  opts: Opts,
                  profiler_chan: ProfilerChan,
                  shutdown_chan: Chan<()>) {
        let mut builder = task::task().named("RenderTask");
        let ConstellationChan(c) = constellation_chan.clone();
        send_on_failure(&mut builder, FailureMsg(failure_msg), c);
        builder.spawn(proc() {

            { // Ensures RenderTask and graphics context are destroyed before shutdown msg
                let native_graphics_context = compositor.get_graphics_metadata().map(
                    |md| NativePaintingGraphicsContext::from_metadata(&md));
                let cpu_painting = opts.cpu_painting;

                // FIXME: rust/#5967
                let mut render_task = RenderTask {
                    id: id,
                    port: port,
                    compositor: compositor,
                    constellation_chan: constellation_chan,
                    font_ctx: ~FontContext::new(FontContextInfo {
                        backend: opts.render_backend.clone(),
                        needs_font_list: false,
                        profiler_chan: profiler_chan.clone(),
                    }),
                    opts: opts,
                    profiler_chan: profiler_chan,

                    graphics_context: if cpu_painting {
                        CpuGraphicsContext
                    } else {
                        GpuGraphicsContext
                    },

                    native_graphics_context: native_graphics_context,

                    render_layer: None,

                    paint_permission: false,
                    epoch: Epoch(0),
                    buffer_map: BufferMap::new(10000000),
                };

                render_task.start();

                // Destroy all the buffers.
                {
<<<<<<< HEAD
                    let ctx = render_task.native_graphics_context.as_ref().unwrap();
                    render_task.buffer_map.clear(ctx);
=======
                    match render_task.native_graphics_context.as_ref() {
                        Some(ctx) => render_task.buffer_map.clear(ctx),
                        None => (),
                    }
>>>>>>> 931d4849
                }
            }

            debug!("render_task: shutdown_chan send");
            shutdown_chan.send(());
        });
    }

    fn start(&mut self) {
        debug!("render_task: beginning rendering loop");

        loop {
            match self.port.recv() {
                RenderMsg(render_layer) => {
                    if self.paint_permission {
                        self.epoch.next();
                        self.compositor.set_layer_page_size_and_color(self.id, render_layer.size, self.epoch, render_layer.color);
                    } else {
                        debug!("render_task: render ready msg");
                        let ConstellationChan(ref mut c) = self.constellation_chan;
                        c.send(RendererReadyMsg(self.id));
                    }
                    self.render_layer = Some(render_layer);
                }
                ReRenderMsg(tiles, scale, epoch) => {
                    if self.epoch == epoch {
                        self.render(tiles, scale);
                    } else {
                        debug!("renderer epoch mismatch: {:?} != {:?}", self.epoch, epoch);
                    }
                }
                UnusedBufferMsg(unused_buffers) => {
                    // move_rev_iter is more efficient
                    for buffer in unused_buffers.move_rev_iter() {
                        self.buffer_map.insert(native_graphics_context!(self), buffer);
                    }
                }
                PaintPermissionGranted => {
                    self.paint_permission = true;
                    match self.render_layer {
                        Some(ref render_layer) => {
                            self.epoch.next();
                            self.compositor.set_layer_page_size_and_color(self.id, render_layer.size, self.epoch, render_layer.color);
                        }
                        None => {}
                    }
                }
                PaintPermissionRevoked => {
                    self.paint_permission = false;
                }
                ExitMsg(response_ch) => {
                    debug!("render_task: exitmsg response send");
                    response_ch.map(|ch| ch.send(()));
                    break;
                }
            }
        }
    }

    fn render(&mut self, tiles: ~[BufferRequest], scale: f32) {
        if self.render_layer.is_none() {
            return
        }

        self.compositor.set_render_state(RenderingRenderState);
        time::profile(time::RenderingCategory, self.profiler_chan.clone(), || {
            // FIXME: Try not to create a new array here.
            let mut new_buffers = ~[];

            // Divide up the layer into tiles.
            time::profile(time::RenderingPrepBuffCategory, self.profiler_chan.clone(), || {
                for tile in tiles.iter() {
                    let width = tile.screen_rect.size.width;
                    let height = tile.screen_rect.size.height;

                    let size = Size2D(width as i32, height as i32);
                    let draw_target = match self.graphics_context {
                        CpuGraphicsContext => {
                            DrawTarget::new(self.opts.render_backend, size, B8G8R8A8)
                        }
                        GpuGraphicsContext => {
                            // FIXME(pcwalton): Cache the components of draw targets
                            // (texture color buffer, renderbuffers) instead of recreating them.
                            let draw_target =
                                DrawTarget::new_with_fbo(self.opts.render_backend,
                                                         native_graphics_context!(self),
                                                         size,
                                                         B8G8R8A8);
                            draw_target.make_current();
                            draw_target
                        }
                    };

                    {
                        // Build the render context.
                        let mut ctx = RenderContext {
                            draw_target: &draw_target,
                            font_ctx: &mut self.font_ctx,
                            opts: &self.opts,
                            page_rect: tile.page_rect,
                            screen_rect: tile.screen_rect,
                        };

                        // Apply the translation to render the tile we want.
                        let matrix: Matrix2D<AzFloat> = Matrix2D::identity();
                        let matrix = matrix.scale(scale as AzFloat, scale as AzFloat);
                        let matrix = matrix.translate(-(tile.page_rect.origin.x) as AzFloat,
                                                      -(tile.page_rect.origin.y) as AzFloat);
                        
                        ctx.draw_target.set_transform(&matrix);
                        
                        // Clear the buffer.
                        ctx.clear();
                        
                        // Draw the display list.
                        profile(time::RenderingDrawingCategory, self.profiler_chan.clone(), || {
                            let render_layer = self.render_layer.as_ref().unwrap();
                            render_layer.display_list_collection.get().draw_lists_into_context(&mut ctx);
                            ctx.draw_target.flush();
                        });
                    }

                    // Extract the texture from the draw target and place it into its slot in the
                    // buffer. If using CPU rendering, upload it first.
                    //
                    // FIXME(pcwalton): We should supply the texture and native surface *to* the
                    // draw target in GPU rendering mode, so that it doesn't have to recreate it.
                    let buffer = match self.graphics_context {
                        CpuGraphicsContext => {
                            let buffer = match self.buffer_map.find(tile.screen_rect.size) {
                                Some(buffer) => {
                                    let mut buffer = buffer;
                                    buffer.rect = tile.page_rect;
                                    buffer.screen_pos = tile.screen_rect;
                                    buffer.resolution = scale;
                                    buffer.native_surface.mark_wont_leak();
                                    buffer
                                }
                                None => {
                                    // Create an empty native surface. We mark it as not leaking
                                    // in case it dies in transit to the compositor task.
                                    let mut native_surface: NativeSurface =
                                        layers::platform::surface::NativeSurfaceMethods::new(
                                            native_graphics_context!(self),
                                            Size2D(width as i32, height as i32),
                                            width as i32 * 4);
                                    native_surface.mark_wont_leak();

                                    ~LayerBuffer {
                                        native_surface: native_surface,
                                        rect: tile.page_rect,
                                        screen_pos: tile.screen_rect,
                                        resolution: scale,
                                        stride: (width * 4) as uint
                                    }
                                }
                            };

                            draw_target.snapshot().get_data_surface().with_data(|data| {
                                buffer.native_surface.upload(native_graphics_context!(self), data);
                                debug!("RENDERER uploading to native surface {:d}",
                                       buffer.native_surface.get_id() as int);
                            });

                            buffer
                        }
                        GpuGraphicsContext => {
                            draw_target.make_current();
                            let StolenGLResources {
                                surface: native_surface
                            } = draw_target.steal_gl_resources().unwrap();

                            // We mark the native surface as not leaking in case the surfaces
                            // die on their way to the compositor task.
                            let mut native_surface: NativeSurface =
                                NativeSurfaceAzureMethods::from_azure_surface(native_surface);
                            native_surface.mark_wont_leak();

                            ~LayerBuffer {
                                native_surface: native_surface,
                                rect: tile.page_rect,
                                screen_pos: tile.screen_rect,
                                resolution: scale,
                                stride: (width * 4) as uint
                            }
                        }
                    };
                    
                    new_buffers.push(buffer);
                }
            });

            let layer_buffer_set = ~LayerBufferSet {
                buffers: new_buffers,
            };

            debug!("render_task: returning surface");
            if self.paint_permission {
                self.compositor.paint(self.id, layer_buffer_set, self.epoch);
            } else {
                debug!("render_task: RendererReadyMsg send");
                let ConstellationChan(ref mut c) = self.constellation_chan;
                c.send(RendererReadyMsg(self.id));
            }
            self.compositor.set_render_state(IdleRenderState);
        })
    }
}
<|MERGE_RESOLUTION|>--- conflicted
+++ resolved
@@ -192,15 +192,10 @@
 
                 // Destroy all the buffers.
                 {
-<<<<<<< HEAD
-                    let ctx = render_task.native_graphics_context.as_ref().unwrap();
-                    render_task.buffer_map.clear(ctx);
-=======
                     match render_task.native_graphics_context.as_ref() {
                         Some(ctx) => render_task.buffer_map.clear(ctx),
                         None => (),
                     }
->>>>>>> 931d4849
                 }
             }
 
